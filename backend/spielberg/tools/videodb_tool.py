import os
<<<<<<< HEAD
from videodb import connect, SearchType
=======

import videodb

from videodb.timeline import Timeline
from videodb.asset import VideoAsset, ImageAsset
>>>>>>> 6e6ba489


class VideoDBTool:
    def __init__(self, collection_id="default"):
        self.conn = videodb.connect(
            base_url=os.getenv("VIDEO_DB_BASE_URL", "https://api.videodb.io")
        )
        self.collection = None
        if collection_id:
            self.collection = self.conn.get_collection(collection_id)
        self.timeline = None

    def get_collection(self):
        return {
            "id": self.collection.id,
            "name": self.collection.name,
            "description": self.collection.description,
        }

    def get_collections(self):
        """Get all collections."""
        collections = self.conn.get_collections()
        return [
            {
                "id": collection.id,
                "name": collection.name,
                "description": collection.description,
            }
            for collection in collections
        ]

    def get_video(self, video_id):
        """Get a video by ID."""
        video = self.collection.get_video(video_id)
        return {
            "id": video.id,
            "name": video.name,
            "description": video.description,
            "collection_id": video.collection_id,
            "stream_url": video.stream_url,
            "length": video.length,
            "thumbnail_url": video.thumbnail_url,
        }

    def get_videos(self):
        """Get all videos in a collection."""
        videos = self.collection.get_videos()
        return [
            {
                "id": video.id,
                "name": video.name,
                "description": video.description,
                "collection_id": video.collection_id,
                "stream_url": video.stream_url,
                "length": video.length,
                "thumbnail_url": video.thumbnail_url,
            }
            for video in videos
        ]

    def upload(self, url, media_type):
        media = self.conn.upload(url=url, media_type=media_type)

        if media_type == "video":
            return {
                "id": media.id,
                "collection_id": media.collection_id,
                "stream_url": media.stream_url,
                "player_url": media.player_url,
                "name": media.name,
                "description": media.description,
                "thumbnail_url": media.thumbnail_url,
                "length": media.length,
            }
        elif media_type == "audio":
            return {
                "id": media.id,
                "collection_id": media.collection_id,
                "name": media.name,
                "length": media.length,
            }
        elif media_type == "image":
            return {
                "id": media.id,
                "collection_id": media.collection_id,
                "name": media.name,
                "url": media.url,
            }

    def generate_thumbnail(self, video_id: str, timestamp: int = 5):
        video = self.collection.get_video(video_id)
        image = video.generate_thumbnail(time=float(timestamp))
        return {
            "id": image.id,
            "collection_id": image.collection_id,
            "name": image.name,
            "url": image.url,
        }

    def get_transcript(self, video_id: str, text=True):
        video = self.collection.get_video(video_id)
        if text:
            transcript = video.get_transcript_text()
        else:
            transcript = video.get_transcript()
        return transcript

    def index_spoken_words(self, video_id: str):
        # TODO: Language support
        video = self.collection.get_video(video_id)
        index = video.index_spoken_words()
        return index

    def index_scene(self, video_id: str):
        video = self.collection.get_video(video_id)
        return video.index_scenes()

    def download(self, stream_link: str, name: str = None):
        download_response = self.conn.download(stream_link, name)
        return download_response

    def semantic_search(self, query, video_id=None):
        if video_id:
            video = self.collection.get_video(video_id)
            search_resuls = video.search(query=query)
        else:
            search_resuls = self.collection.search(query=query)
        return search_resuls

<<<<<<< HEAD
    def keyword_search(self, query, video_id=None):
        """Search for a keyword in a video."""
        video = self.collection.get_video(video_id)
        return video.search(query=query, search_type=SearchType.keyword)

    def generate_video_stream(self, video_id: str, timeline):
        """Generate a video stream from a timeline. timeline is a list of tuples. ex [(0, 10), (20, 30)]"""
        video = self.collection.get_video(video_id)
        return video.generate_stream(timeline)
=======
    def add_brandkit(self, video_id, intro_video_id, outro_video_id, brand_image_id):
        timeline = Timeline(self.conn)
        if intro_video_id:
            intro_video = VideoAsset(asset_id=intro_video_id)
            timeline.add_inline(intro_video)
        video = VideoAsset(asset_id=video_id)
        timeline.add_inline(video)
        if outro_video_id:
            outro_video = VideoAsset(asset_id=outro_video_id)
            timeline.add_inline(outro_video)
        if brand_image_id:
            brand_image = ImageAsset(asset_id=brand_image_id)
            timeline.add_overlay(0, brand_image)
        stream_url = timeline.generate_stream()
        return stream_url

    def get_and_set_timeline(self):
        self.timeline = Timeline(self.conn)
        return self.timeline
>>>>>>> 6e6ba489
<|MERGE_RESOLUTION|>--- conflicted
+++ resolved
@@ -1,13 +1,9 @@
 import os
-<<<<<<< HEAD
-from videodb import connect, SearchType
-=======
-
 import videodb
 
+from videodb import SearchType
 from videodb.timeline import Timeline
 from videodb.asset import VideoAsset, ImageAsset
->>>>>>> 6e6ba489
 
 
 class VideoDBTool:
@@ -137,7 +133,6 @@
             search_resuls = self.collection.search(query=query)
         return search_resuls
 
-<<<<<<< HEAD
     def keyword_search(self, query, video_id=None):
         """Search for a keyword in a video."""
         video = self.collection.get_video(video_id)
@@ -147,7 +142,7 @@
         """Generate a video stream from a timeline. timeline is a list of tuples. ex [(0, 10), (20, 30)]"""
         video = self.collection.get_video(video_id)
         return video.generate_stream(timeline)
-=======
+
     def add_brandkit(self, video_id, intro_video_id, outro_video_id, brand_image_id):
         timeline = Timeline(self.conn)
         if intro_video_id:
@@ -166,5 +161,4 @@
 
     def get_and_set_timeline(self):
         self.timeline = Timeline(self.conn)
-        return self.timeline
->>>>>>> 6e6ba489
+        return self.timeline